--- conflicted
+++ resolved
@@ -105,11 +105,7 @@
 					accountBlock := new(types.Block)
 					err := rlp.DecodeBytes(block.AccountBlock, accountBlock)
 					if err == nil {
-<<<<<<< HEAD
-						shardId = accountBlock.ShardID()
-=======
-						shardID = accountBlock.ShardId()
->>>>>>> ddf0e3cc
+						shardID = accountBlock.ShardID()
 					}
 					if node.Consensus.ShardID == shardID {
 						log.Debug("Adding block from leader", "shardID", shardID)
