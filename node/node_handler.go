package node

import (
	"bytes"
	"context"
	"math/big"
	"math/rand"
	"sync"
	"sync/atomic"
	"time"

	"github.com/ethereum/go-ethereum/crypto"

	"github.com/ethereum/go-ethereum/common"
	"github.com/ethereum/go-ethereum/rlp"
	pb "github.com/golang/protobuf/proto"
	"github.com/harmony-one/bls/ffi/go/bls"
	libp2p_peer "github.com/libp2p/go-libp2p-peer"

	"github.com/harmony-one/harmony/api/proto"
	proto_discovery "github.com/harmony-one/harmony/api/proto/discovery"
	"github.com/harmony-one/harmony/api/proto/message"
	proto_node "github.com/harmony-one/harmony/api/proto/node"
	"github.com/harmony-one/harmony/block"
	"github.com/harmony-one/harmony/core"
	"github.com/harmony-one/harmony/core/types"
	nodeconfig "github.com/harmony-one/harmony/internal/configs/node"
	"github.com/harmony-one/harmony/internal/ctxerror"
	"github.com/harmony-one/harmony/internal/utils"
	"github.com/harmony-one/harmony/p2p"
	"github.com/harmony-one/harmony/p2p/host"
	"github.com/harmony-one/harmony/shard"
)

const (
	consensusTimeout   = 30 * time.Second
	crossLinkBatchSize = 7
)

// ReceiveGlobalMessage use libp2p pubsub mechanism to receive global broadcast messages
func (node *Node) ReceiveGlobalMessage() {
	ctx := context.Background()
	for {
		if node.globalGroupReceiver == nil {
			time.Sleep(100 * time.Millisecond)
			continue
		}
		msg, sender, err := node.globalGroupReceiver.Receive(ctx)
		if sender != node.host.GetID() {
			//utils.Logger().Info("[PUBSUB]", "received global msg", len(msg), "sender", sender)
			if err == nil {
				// skip the first 5 bytes, 1 byte is p2p type, 4 bytes are message size
				go node.messageHandler(msg[5:], sender)
			}
		}
	}
}

// ReceiveGroupMessage use libp2p pubsub mechanism to receive broadcast messages
func (node *Node) ReceiveGroupMessage() {
	ctx := context.Background()
	for {
		if node.shardGroupReceiver == nil {
			time.Sleep(100 * time.Millisecond)
			continue
		}
		msg, sender, err := node.shardGroupReceiver.Receive(ctx)
		if sender != node.host.GetID() {
			//utils.Logger().Info("[PUBSUB]", "received group msg", len(msg), "sender", sender)
			if err == nil {
				// skip the first 5 bytes, 1 byte is p2p type, 4 bytes are message size
				go node.messageHandler(msg[5:], sender)
			}
		}
	}
}

// ReceiveClientGroupMessage use libp2p pubsub mechanism to receive broadcast messages for client
func (node *Node) ReceiveClientGroupMessage() {
	ctx := context.Background()
	for {
		if node.clientReceiver == nil {
			// check less frequent on client messages
			time.Sleep(100 * time.Millisecond)
			continue
		}
		msg, sender, err := node.clientReceiver.Receive(ctx)
		if sender != node.host.GetID() {
			// utils.Logger().Info("[CLIENT]", "received group msg", len(msg), "sender", sender, "error", err)
			if err == nil {
				// skip the first 5 bytes, 1 byte is p2p type, 4 bytes are message size
				go node.messageHandler(msg[5:], sender)
			}
		}
	}
}

// messageHandler parses the message and dispatch the actions
func (node *Node) messageHandler(content []byte, sender libp2p_peer.ID) {
	msgCategory, err := proto.GetMessageCategory(content)
	if err != nil {
		utils.Logger().Error().
			Err(err).
			Msg("messageHandler get message category failed")
		return
	}

	msgType, err := proto.GetMessageType(content)
	if err != nil {
		utils.Logger().Error().
			Err(err).
			Msg("messageHandler get message type failed")
		return
	}

	msgPayload, err := proto.GetMessagePayload(content)
	if err != nil {
		utils.Logger().Error().
			Err(err).
			Msg("messageHandler get message payload failed")
		return
	}

	switch msgCategory {
	case proto.Consensus:
		msgPayload, _ := proto.GetConsensusMessagePayload(content)
		if node.NodeConfig.Role() == nodeconfig.ExplorerNode {
			node.ExplorerMessageHandler(msgPayload)
		} else {
			node.ConsensusMessageHandler(msgPayload)
		}
	case proto.DRand:
		msgPayload, _ := proto.GetDRandMessagePayload(content)
		if node.DRand != nil {
			if node.DRand.IsLeader {
				node.DRand.ProcessMessageLeader(msgPayload)
			} else {
				node.DRand.ProcessMessageValidator(msgPayload)
			}
		}
	case proto.Staking:
		utils.Logger().Debug().Msg("NET: Received staking message")
		msgPayload, _ := proto.GetStakingMessagePayload(content)
		// Only beacon leader processes staking txn
		if node.Consensus != nil && node.Consensus.ShardID == 0 && node.Consensus.IsLeader() {
			node.processStakingMessage(msgPayload)
		}
	case proto.Node:
		actionType := proto_node.MessageType(msgType)
		switch actionType {
		case proto_node.Transaction:
			utils.Logger().Debug().Msg("NET: received message: Node/Transaction")
			node.transactionMessageHandler(msgPayload)
		case proto_node.Block:
			utils.Logger().Debug().Msg("NET: received message: Node/Block")
			blockMsgType := proto_node.BlockMessageType(msgPayload[0])
			switch blockMsgType {
			case proto_node.Sync:
				utils.Logger().Debug().Msg("NET: received message: Node/Sync")
				var blocks []*types.Block
				err := rlp.DecodeBytes(msgPayload[1:], &blocks)
				if err != nil {
					utils.Logger().Error().
						Err(err).
						Msg("block sync")
				} else {
					// for non-beaconchain node, subscribe to beacon block broadcast
					role := node.NodeConfig.Role()
					if role == nodeconfig.Validator {

						for _, block := range blocks {
							if block.ShardID() == 0 {
								utils.Logger().Info().
									Uint64("block", blocks[0].NumberU64()).
									Msgf("Block being handled by block channel %d %d", block.NumberU64(), block.ShardID())
								node.BeaconBlockChannel <- block
							}
						}
					}
					if node.Client != nil && node.Client.UpdateBlocks != nil && blocks != nil {
						utils.Logger().Info().Msg("Block being handled by client")
						node.Client.UpdateBlocks(blocks)
					}
				}

			case proto_node.Header:
				// only beacon chain will accept the header from other shards
				utils.Logger().Debug().Uint32("shardID", node.NodeConfig.ShardID).Msg("NET: received message: Node/Header")
				if node.NodeConfig.ShardID != 0 {
					return
				}
				node.ProcessHeaderMessage(msgPayload[1:]) // skip first byte which is blockMsgType

			case proto_node.Receipt:
				utils.Logger().Debug().Msg("NET: received message: Node/Receipt")
				node.ProcessReceiptMessage(msgPayload[1:]) // skip first byte which is blockMsgType

			}
		case proto_node.PING:
			node.pingMessageHandler(msgPayload, sender)
		case proto_node.ShardState:
			if err := node.epochShardStateMessageHandler(msgPayload); err != nil {
				ctxerror.Log15(utils.GetLogger().Warn, err)
			}
		}
	default:
		utils.Logger().Error().
			Str("Unknown MsgCateogry", string(msgCategory))
	}
}

func (node *Node) processStakingMessage(msgPayload []byte) {
	msg := &message.Message{}
	err := pb.Unmarshal(msgPayload, msg)
	if err == nil {
		stakingRequest := msg.GetStaking()
		txs := types.Transactions{}
		if err = rlp.DecodeBytes(stakingRequest.Transaction, &txs); err == nil {
			utils.Logger().Info().Msg("Successfully added staking transaction to pending list.")
			node.addPendingTransactions(txs)
		} else {
			utils.Logger().Error().
				Err(err).
				Msg("Failed to unmarshal staking transaction list")
		}
	} else {
		utils.Logger().Error().
			Err(err).
			Msg("Failed to unmarshal staking msg payload")
	}
}

func (node *Node) transactionMessageHandler(msgPayload []byte) {
	txMessageType := proto_node.TransactionMessageType(msgPayload[0])

	switch txMessageType {
	case proto_node.Send:
		txs := types.Transactions{}
		err := rlp.Decode(bytes.NewReader(msgPayload[1:]), &txs) // skip the Send messge type
		if err != nil {
			utils.Logger().Error().
				Err(err).
				Msg("Failed to deserialize transaction list")
		}
		node.addPendingTransactions(txs)
	}
}

// BroadcastNewBlock is called by consensus leader to sync new blocks with other clients/nodes.
// NOTE: For now, just send to the client (basically not broadcasting)
// TODO (lc): broadcast the new blocks to new nodes doing state sync
func (node *Node) BroadcastNewBlock(newBlock *types.Block) {
	groups := []p2p.GroupID{node.NodeConfig.GetClientGroupID()}
	utils.Logger().Info().Msgf("broadcasting new block %d, group %s", newBlock.NumberU64(), groups[0])
	msg := host.ConstructP2pMessage(byte(0), proto_node.ConstructBlocksSyncMessage([]*types.Block{newBlock}))
	if err := node.host.SendMessageToGroups(groups, msg); err != nil {
		utils.Logger().Warn().Err(err).Msg("cannot broadcast new block")
	}
}

// BroadcastCrossLinkHeader is called by consensus leader to send the new header as cross link to beacon chain.
func (node *Node) BroadcastCrossLinkHeader(newBlock *types.Block) {
	utils.Logger().Info().Msgf("Broadcasting new header to beacon chain groupID %s", node.NodeConfig.GetBeaconGroupID())
	headers := []*block.Header{}
	lastLink, err := node.Beaconchain().ReadShardLastCrossLink(newBlock.ShardID())
	var latestBlockNum uint64

	// if cannot find latest crosslink header, broadcast latest 3 block headers
	if err != nil {
		utils.Logger().Debug().Err(err).Msg("[BroadcastCrossLinkHeader] ReadShardLastCrossLink Failed")
		header := node.Blockchain().GetHeaderByNumber(newBlock.NumberU64() - 2)
		if header != nil {
			headers = append(headers, header)
		}
		header = node.Blockchain().GetHeaderByNumber(newBlock.NumberU64() - 1)
		if header != nil {
			headers = append(headers, header)
		}
		headers = append(headers, newBlock.Header())
	} else {
		latestBlockNum = lastLink.BlockNum().Uint64()
		for blockNum := latestBlockNum + 1; blockNum <= newBlock.NumberU64(); blockNum++ {
			if blockNum > latestBlockNum+crossLinkBatchSize {
				break
			}
			header := node.Blockchain().GetHeaderByNumber(blockNum)
			if header != nil {
				headers = append(headers, header)
			}
		}
	}

	utils.Logger().Info().Msgf("[BroadcastCrossLinkHeader] Broadcasting Block Headers, latestBlockNum %d, currentBlockNum %d, Number of Headers %d", latestBlockNum, newBlock.NumberU64(), len(headers))
	for _, header := range headers {
		utils.Logger().Debug().Msgf("[BroadcastCrossLinkHeader] Broadcasting %d", header.Number().Uint64())
	}
	node.host.SendMessageToGroups([]p2p.GroupID{node.NodeConfig.GetBeaconGroupID()}, host.ConstructP2pMessage(byte(0), proto_node.ConstructCrossLinkHeadersMessage(headers)))
}

// VerifyNewBlock is called by consensus participants to verify the block (account model) they are running consensus on
func (node *Node) VerifyNewBlock(newBlock *types.Block) error {
	// TODO ek – where do we verify parent-child invariants,
	//  e.g. "child.Number == child.IsGenesis() ? 0 : parent.Number+1"?

	if newBlock.NumberU64() > 1 {
		err := core.VerifyBlockLastCommitSigs(node.Blockchain(), newBlock.Header())
		if err != nil {
			return err
		}
	}
	if newBlock.ShardID() != node.Blockchain().ShardID() {
		return ctxerror.New("wrong shard ID",
			"my shard ID", node.Blockchain().ShardID(),
			"new block's shard ID", newBlock.ShardID())
	}
	err := node.Blockchain().ValidateNewBlock(newBlock)
	if err != nil {
		return ctxerror.New("cannot ValidateNewBlock",
			"blockHash", newBlock.Hash(),
			"numTx", len(newBlock.Transactions()),
		).WithCause(err)
	}

	// Verify cross links
	// TODO: move into ValidateNewBlock
	if node.NodeConfig.ShardID == 0 {
		err := node.VerifyBlockCrossLinks(newBlock)
		if err != nil {
			utils.Logger().Debug().Err(err).Msg("ops2 VerifyBlockCrossLinks Failed")
			return err
		}
	}

	// TODO: move into ValidateNewBlock
	err = node.verifyIncomingReceipts(newBlock)
	if err != nil {
		return ctxerror.New("[VerifyNewBlock] Cannot ValidateNewBlock", "blockHash", newBlock.Hash(),
			"numIncomingReceipts", len(newBlock.IncomingReceipts())).WithCause(err)
	}

	// TODO: verify the vrf randomness
	// _ = newBlock.Header().Vrf

	// TODO: uncomment 4 lines after we finish staking mechanism
	//err = node.validateNewShardState(newBlock, &node.CurrentStakes)
	//	if err != nil {
	//		return ctxerror.New("failed to verify sharding state").WithCause(err)
	//	}
	return nil
}

// BigMaxUint64 is maximum possible uint64 value, that is, (1**64)-1.
var BigMaxUint64 = new(big.Int).SetBytes([]byte{
	255, 255, 255, 255, 255, 255, 255, 255,
})

// PostConsensusProcessing is called by consensus participants, after consensus is done, to:
// 1. add the new block to blockchain
// 2. [leader] send new block to the client
// 3. [leader] send cross shard tx receipts to destination shard
func (node *Node) PostConsensusProcessing(newBlock *types.Block, commitSigAndBitmap []byte) {
	if err := node.AddNewBlock(newBlock); err != nil {
		utils.Logger().Error().
			Err(err).
			Msg("Error when adding new block")
		return
	} else if core.IsEpochLastBlock(newBlock) {
		node.Consensus.UpdateConsensusInformation()
	}

	// Update last consensus time for metrics
	// TODO: randomly selected a few validators to broadcast messages instead of only leader broadcast
	node.lastConsensusTime = time.Now().Unix()
	if node.Consensus.PubKey.IsEqual(node.Consensus.LeaderPubKey) {
		if node.NodeConfig.ShardID == 0 {
			node.BroadcastNewBlock(newBlock)
		}
		if node.NodeConfig.ShardID != 0 && newBlock.Epoch().Cmp(node.Blockchain().Config().CrossLinkEpoch) >= 0 {
			node.BroadcastCrossLinkHeader(newBlock)
		}
		node.BroadcastCXReceipts(newBlock, commitSigAndBitmap)
	} else {
		utils.Logger().Info().
			Uint64("BlockNum", newBlock.NumberU64()).
			Msg("BINGO !!! Reached Consensus")
		// Print to normal log too
		utils.GetLogInstance().Info("BINGO !!! Reached Consensus", "BlockNum", newBlock.NumberU64())

		// 15% of the validator also need to do broadcasting
		rand.Seed(time.Now().UTC().UnixNano())
		rnd := rand.Intn(100)
		if rnd < 15 {
			node.BroadcastCXReceipts(newBlock, commitSigAndBitmap)
		}
	}

	// TODO chao: uncomment this after beacon syncing is stable
	// node.Blockchain().UpdateCXReceiptsCheckpointsByBlock(newBlock)

	if node.NodeConfig.GetNetworkType() != nodeconfig.Mainnet {
		// Update contract deployer's nonce so default contract like faucet can issue transaction with current nonce
		nonce := node.GetNonceOfAddress(crypto.PubkeyToAddress(node.ContractDeployerKey.PublicKey))
		atomic.StoreUint64(&node.ContractDeployerCurrentNonce, nonce)

		for _, tx := range newBlock.Transactions() {
			msg, err := tx.AsMessage(types.HomesteadSigner{})
			if err != nil {
				utils.Logger().Error().Msg("Error when parsing tx into message")
			}
			if _, ok := node.AddressNonce.Load(msg.From()); ok {
				nonce := node.GetNonceOfAddress(msg.From())
				node.AddressNonce.Store(msg.From(), nonce)
			}
		}

		// TODO: Enable the following after v0
		if node.Consensus.ShardID == 0 {
			// TODO: enable drand only for beacon chain
			// ConfirmedBlockChannel which is listened by drand leader who will initiate DRG if its a epoch block (first block of a epoch)
			//if node.DRand != nil {
			//	go func() {
			//		node.ConfirmedBlockChannel <- newBlock
			//	}()
			//}

			// TODO: enable staking
			// TODO: update staking information once per epoch.
			//node.UpdateStakingList(node.QueryStakeInfo())
			//node.printStakingList()
		}

		// TODO: enable shard state update
		//newBlockHeader := newBlock.Header()
		//if newBlockHeader.ShardStateHash != (common.Hash{}) {
		//	if node.Consensus.ShardID == 0 {
		//		// TODO ek – this is a temp hack until beacon chain sync is fixed
		//		// End-of-epoch block on beacon chain; block's EpochState is the
		//		// master resharding table.  Broadcast it to the network.
		//		if err := node.broadcastEpochShardState(newBlock); err != nil {
		//			e := ctxerror.New("cannot broadcast shard state").WithCause(err)
		//			ctxerror.Log15(utils.Logger().Error, e)
		//		}
		//	}
		//	shardState, err := newBlockHeader.GetShardState()
		//	if err != nil {
		//		e := ctxerror.New("cannot get shard state from header").WithCause(err)
		//		ctxerror.Log15(utils.Logger().Error, e)
		//	} else {
		//		node.transitionIntoNextEpoch(shardState)
		//	}
		//}
	}
}

// AddNewBlock is usedd to add new block into the blockchain.
func (node *Node) AddNewBlock(newBlock *types.Block) error {
	_, err := node.Blockchain().InsertChain([]*types.Block{newBlock})
	if err != nil {
		utils.Logger().Error().
			Err(err).
			Uint64("blockNum", newBlock.NumberU64()).
<<<<<<< HEAD
			Bytes("parentHash", newBlock.Header().ParentHash().Bytes()[:]).
			Bytes("hash", newBlock.Header().Hash().Bytes()[:]).
=======
			Str("parentHash", newBlock.Header().ParentHash.Hex()).
			Str("hash", newBlock.Header().Hash().Hex()).
>>>>>>> 94e5aef8
			Msg("Error Adding new block to blockchain")
	} else {
		utils.Logger().Info().
			Uint64("blockNum", newBlock.NumberU64()).
			Str("hash", newBlock.Header().Hash().Hex()).
			Msg("Added New Block to Blockchain!!!")
	}
	return err
}

type genesisNode struct {
	ShardID     uint32
	MemberIndex int
	NodeID      shard.NodeID
}

var (
	genesisCatalogOnce          sync.Once
	genesisNodeByStakingAddress = make(map[common.Address]*genesisNode)
	genesisNodeByConsensusKey   = make(map[shard.BlsPublicKey]*genesisNode)
)

func initGenesisCatalog() {
	genesisShardState := core.GetInitShardState()
	for _, committee := range genesisShardState {
		for i, nodeID := range committee.NodeList {
			genesisNode := &genesisNode{
				ShardID:     committee.ShardID,
				MemberIndex: i,
				NodeID:      nodeID,
			}
			genesisNodeByStakingAddress[nodeID.EcdsaAddress] = genesisNode
			genesisNodeByConsensusKey[nodeID.BlsPublicKey] = genesisNode
		}
	}
}

func getGenesisNodeByStakingAddress(address common.Address) *genesisNode {
	genesisCatalogOnce.Do(initGenesisCatalog)
	return genesisNodeByStakingAddress[address]
}

func getGenesisNodeByConsensusKey(key shard.BlsPublicKey) *genesisNode {
	genesisCatalogOnce.Do(initGenesisCatalog)
	return genesisNodeByConsensusKey[key]
}

func (node *Node) pingMessageHandler(msgPayload []byte, sender libp2p_peer.ID) int {
	ping, err := proto_discovery.GetPingMessage(msgPayload)
	if err != nil {
		utils.Logger().Error().
			Err(err).
			Msg("Can't get Ping Message")
		return -1
	}

	peer := new(p2p.Peer)
	peer.IP = ping.Node.IP
	peer.Port = ping.Node.Port
	peer.PeerID = ping.Node.PeerID
	peer.ConsensusPubKey = nil

	if ping.Node.PubKey != nil {
		peer.ConsensusPubKey = &bls.PublicKey{}
		if err := peer.ConsensusPubKey.Deserialize(ping.Node.PubKey[:]); err != nil {
			utils.Logger().Error().
				Err(err).
				Msg("UnmarshalBinary Failed")
			return -1
		}
	}

	utils.Logger().Debug().
		Str("Version", ping.NodeVer).
		Str("BlsKey", peer.ConsensusPubKey.SerializeToHexStr()).
		Str("IP", peer.IP).
		Str("Port", peer.Port).
		Interface("PeerID", peer.PeerID).
		Msg("[PING] PeerInfo")

	senderStr := string(sender)
	if senderStr != "" {
		_, ok := node.duplicatedPing.LoadOrStore(senderStr, true)
		if ok {
			// duplicated ping message return
			return 0
		}
	}

	// add to incoming peer list
	//node.host.AddIncomingPeer(*peer)
	node.host.ConnectHostPeer(*peer)

	if ping.Node.Role != proto_node.ClientRole {
		node.AddPeers([]*p2p.Peer{peer})
		utils.Logger().Info().
			Str("Peer", peer.String()).
			Int("# Peers", node.numPeers).
			Msg("Add Peer to Node")
	}

	return 1
}

// bootstrapConsensus is the a goroutine to check number of peers and start the consensus
func (node *Node) bootstrapConsensus() {
	tick := time.NewTicker(5 * time.Second)
	lastPeerNum := node.numPeers
	for {
		select {
		case <-tick.C:
			numPeersNow := node.numPeers
			// no peers, wait for another tick
			if numPeersNow == 0 {
				utils.Logger().Info().
					Int("numPeersNow", numPeersNow).
					Msg("No peers, continue")
				continue
			} else if numPeersNow > lastPeerNum {
				utils.Logger().Info().
					Int("previousNumPeers", lastPeerNum).
					Int("numPeersNow", numPeersNow).
					Int("targetNumPeers", node.Consensus.MinPeers).
					Msg("New peers increased")
				lastPeerNum = numPeersNow
			}

			if numPeersNow >= node.Consensus.MinPeers {
				utils.Logger().Info().Msg("[bootstrap] StartConsensus")
				node.startConsensus <- struct{}{}
				return
			}
		}
	}
}

// ConsensusMessageHandler passes received message in node_handler to consensus
func (node *Node) ConsensusMessageHandler(msgPayload []byte) {
	node.Consensus.MsgChan <- msgPayload
}<|MERGE_RESOLUTION|>--- conflicted
+++ resolved
@@ -459,13 +459,8 @@
 		utils.Logger().Error().
 			Err(err).
 			Uint64("blockNum", newBlock.NumberU64()).
-<<<<<<< HEAD
-			Bytes("parentHash", newBlock.Header().ParentHash().Bytes()[:]).
-			Bytes("hash", newBlock.Header().Hash().Bytes()[:]).
-=======
-			Str("parentHash", newBlock.Header().ParentHash.Hex()).
+			Str("parentHash", newBlock.Header().ParentHash().Hex()).
 			Str("hash", newBlock.Header().Hash().Hex()).
->>>>>>> 94e5aef8
 			Msg("Error Adding new block to blockchain")
 	} else {
 		utils.Logger().Info().
