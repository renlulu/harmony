package node

import (
	"crypto/ecdsa"
	"fmt"
	"sync"
	"time"

	"github.com/ethereum/go-ethereum/common"
	"github.com/harmony-one/harmony/accounts"
	"github.com/harmony-one/harmony/api/client"
	clientService "github.com/harmony-one/harmony/api/client/service"
	msg_pb "github.com/harmony-one/harmony/api/proto/message"
	proto_node "github.com/harmony-one/harmony/api/proto/node"
	"github.com/harmony-one/harmony/api/service"
	"github.com/harmony-one/harmony/api/service/syncing"
	"github.com/harmony-one/harmony/api/service/syncing/downloader"
	"github.com/harmony-one/harmony/block"
	"github.com/harmony-one/harmony/consensus"
	"github.com/harmony-one/harmony/consensus/reward"
	"github.com/harmony-one/harmony/contracts"
	"github.com/harmony-one/harmony/core"
	"github.com/harmony-one/harmony/core/types"
	"github.com/harmony-one/harmony/drand"
	"github.com/harmony-one/harmony/internal/chain"
	nodeconfig "github.com/harmony-one/harmony/internal/configs/node"
	"github.com/harmony-one/harmony/internal/ctxerror"
	"github.com/harmony-one/harmony/internal/params"
	"github.com/harmony-one/harmony/internal/shardchain"
	"github.com/harmony-one/harmony/internal/utils"
	"github.com/harmony-one/harmony/msgq"
	"github.com/harmony-one/harmony/node/worker"
	"github.com/harmony-one/harmony/p2p"
	p2p_host "github.com/harmony-one/harmony/p2p/host"
	"github.com/harmony-one/harmony/shard"
	"github.com/harmony-one/harmony/shard/committee"
	staking "github.com/harmony-one/harmony/staking/types"
)

// State is a state of a node.
type State byte

// All constants except the NodeLeader below are for validators only.
const (
	NodeInit              State = iota // Node just started, before contacting BeaconChain
	NodeWaitToJoin                     // Node contacted BeaconChain, wait to join Shard
	NodeNotInSync                      // Node out of sync, might be just joined Shard or offline for a period of time
	NodeOffline                        // Node is offline
	NodeReadyForConsensus              // Node is ready for doing consensus
	NodeDoingConsensus                 // Node is already doing consensus
	NodeLeader                         // Node is the leader of some shard.
)

const (
	// TxPoolLimit is the limit of transaction pool.
	TxPoolLimit = 20000
	// NumTryBroadCast is the number of times trying to broadcast
	NumTryBroadCast = 3
	// ClientRxQueueSize is the number of client messages to queue before tail-dropping.
	ClientRxQueueSize = 16384
	// ShardRxQueueSize is the number of shard messages to queue before tail-dropping.
	ShardRxQueueSize = 16384
	// GlobalRxQueueSize is the number of global messages to queue before tail-dropping.
	GlobalRxQueueSize = 16384
	// ClientRxWorkers is the number of concurrent client message handlers.
	ClientRxWorkers = 8
	// ShardRxWorkers is the number of concurrent shard message handlers.
	ShardRxWorkers = 32
	// GlobalRxWorkers is the number of concurrent global message handlers.
	GlobalRxWorkers = 32
)

func (state State) String() string {
	switch state {
	case NodeInit:
		return "NodeInit"
	case NodeWaitToJoin:
		return "NodeWaitToJoin"
	case NodeNotInSync:
		return "NodeNotInSync"
	case NodeOffline:
		return "NodeOffline"
	case NodeReadyForConsensus:
		return "NodeReadyForConsensus"
	case NodeDoingConsensus:
		return "NodeDoingConsensus"
	case NodeLeader:
		return "NodeLeader"
	}
	return "Unknown"
}

const (
	maxBroadcastNodes       = 10              // broadcast at most maxBroadcastNodes peers that need in sync
	broadcastTimeout  int64 = 60 * 1000000000 // 1 mins
	//SyncIDLength is the length of bytes for syncID
	SyncIDLength = 20
)

// use to push new block to outofsync node
type syncConfig struct {
	timestamp int64
	client    *downloader.Client
}

// Node represents a protocol-participating node in the network
type Node struct {
	Consensus             *consensus.Consensus // Consensus object containing all Consensus related data (e.g. committee members, signatures, commits)
	BlockChannel          chan *types.Block    // The channel to send newly proposed blocks
	ConfirmedBlockChannel chan *types.Block    // The channel to send confirmed blocks
	BeaconBlockChannel    chan *types.Block    // The channel to send beacon blocks for non-beaconchain nodes
	DRand                 *drand.DRand         // The instance for distributed randomness protocol
	pendingCrossLinks     []*block.Header
	pendingClMutex        sync.Mutex

	pendingCXReceipts map[string]*types.CXReceiptsProof // All the receipts received but not yet processed for Consensus
	pendingCXMutex    sync.Mutex

	// Shard databases
	shardChains shardchain.Collection

	Client   *client.Client // The presence of a client object means this node will also act as a client
	SelfPeer p2p.Peer       // TODO(minhdoan): it could be duplicated with Self below whose is Alok work.
	BCPeers  []p2p.Peer     // list of Beacon Chain Peers.  This is needed by all nodes.

	// TODO: Neighbors should store only neighbor nodes in the same shard
	Neighbors  sync.Map   // All the neighbor nodes, key is the sha256 of Peer IP/Port, value is the p2p.Peer
	numPeers   int        // Number of Peers
	State      State      // State of the Node
	stateMutex sync.Mutex // mutex for change node state

	// BeaconNeighbors store only neighbor nodes in the beacon chain shard
	BeaconNeighbors sync.Map // All the neighbor nodes, key is the sha256 of Peer IP/Port, value is the p2p.Peer

	TxPool *core.TxPool // TODO migrate to TxPool from pendingTransactions list below

	CxPool *core.CxPool // pool for missing cross shard receipts resend

	pendingTransactions map[common.Hash]*types.Transaction // All the transactions received but not yet processed for Consensus
	pendingTxMutex      sync.Mutex
	recentTxsStats      types.RecentTxsStats

	pendingStakingTransactions map[common.Hash]*staking.StakingTransaction // All the staking transactions received but not yet processed for Consensus
	pendingStakingTxMutex      sync.Mutex

	Worker       *worker.Worker
	BeaconWorker *worker.Worker // worker for beacon chain

	// Client server (for wallet requests)
	clientServer *clientService.Server

	// Syncing component.
	syncID                 [SyncIDLength]byte // a unique ID for the node during the state syncing process with peers
	downloaderServer       *downloader.Server
	stateSync              *syncing.StateSync
	beaconSync             *syncing.StateSync
	peerRegistrationRecord map[string]*syncConfig // record registration time (unixtime) of peers begin in syncing
	SyncingPeerProvider    SyncingPeerProvider

	// syncing frequency parameters
	syncFreq       int
	beaconSyncFreq int

	// The p2p host used to send/receive p2p messages
	host p2p.Host

	// Incoming messages to process.
	clientRxQueue *msgq.Queue
	shardRxQueue  *msgq.Queue
	globalRxQueue *msgq.Queue

	// Service manager.
	serviceManager *service.Manager

	// Demo account.
	DemoContractAddress      common.Address
	LotteryManagerPrivateKey *ecdsa.PrivateKey

	// Puzzle account.
	PuzzleContractAddress   common.Address
	PuzzleManagerPrivateKey *ecdsa.PrivateKey

	// For test only; TODO ek – remove this
	TestBankKeys []*ecdsa.PrivateKey

	ContractDeployerKey          *ecdsa.PrivateKey
	ContractDeployerCurrentNonce uint64 // The nonce of the deployer contract at current block
	ContractAddresses            []common.Address

	// For puzzle contracts
	AddressNonce sync.Map

	// Shard group Message Receiver
	shardGroupReceiver p2p.GroupReceiver

	// Global group Message Receiver, communicate with beacon chain, or cross-shard TX
	globalGroupReceiver p2p.GroupReceiver

	// Client Message Receiver to handle light client messages
	// Beacon leader needs to use this receiver to talk to new node
	clientReceiver p2p.GroupReceiver

	// Duplicated Ping Message Received
	duplicatedPing sync.Map

	// Channel to notify consensus service to really start consensus
	startConsensus chan struct{}

	// node configuration, including group ID, shard ID, etc
	NodeConfig *nodeconfig.ConfigType

	// Chain configuration.
	chainConfig params.ChainConfig

	// map of service type to its message channel.
	serviceMessageChan map[service.Type]chan *msg_pb.Message

	// Used to call smart contract locally
	ContractCaller *contracts.ContractCaller

	accountManager *accounts.Manager

	// Next shard state
	nextShardState struct {
		// The received master shard state
		master *shard.EpochShardState

		// When for a leader to propose the next shard state,
		// or for a validator to wait for a proposal before view change.
		// TODO ek – replace with retry-based logic instead of delay
		proposeTime time.Time
	}

	isFirstTime bool // the node was started with a fresh database
	// How long in second the leader needs to wait to propose a new block.
	BlockPeriod time.Duration

	// last time consensus reached for metrics
	lastConsensusTime int64
}

// Blockchain returns the blockchain for the node's current shard.
func (node *Node) Blockchain() *core.BlockChain {
	shardID := node.NodeConfig.ShardID
	bc, err := node.shardChains.ShardChain(shardID)
	if err != nil {
		utils.Logger().Error().
			Uint32("shardID", shardID).
			Err(err).
			Msg("cannot get shard chain")
	}
	return bc
}

// Beaconchain returns the beaconchain from node.
func (node *Node) Beaconchain() *core.BlockChain {
	bc, err := node.shardChains.ShardChain(0)
	if err != nil {
		utils.Logger().Error().Err(err).Msg("cannot get beaconchain")
	}
	return bc
}

func (node *Node) tryBroadcast(tx *types.Transaction) {
	msg := proto_node.ConstructTransactionListMessageAccount(types.Transactions{tx})

	shardGroupID := nodeconfig.NewGroupIDByShardID(nodeconfig.ShardID(tx.ShardID()))
	utils.Logger().Info().Str("shardGroupID", string(shardGroupID)).Msg("tryBroadcast")

	for attempt := 0; attempt < NumTryBroadCast; attempt++ {
		if err := node.host.SendMessageToGroups([]nodeconfig.GroupID{shardGroupID}, p2p_host.ConstructP2pMessage(byte(0), msg)); err != nil && attempt < NumTryBroadCast {
			utils.Logger().Error().Int("attempt", attempt).Msg("Error when trying to broadcast tx")
		} else {
			break
		}
	}
}

// Add new transactions to the pending transaction list.
func (node *Node) addPendingTransactions(newTxs types.Transactions) {
	txPoolLimit := shard.Schedule.MaxTxPoolSizeLimit()
	node.pendingTxMutex.Lock()
	for _, tx := range newTxs {
		if _, ok := node.pendingTransactions[tx.Hash()]; !ok {
			node.pendingTransactions[tx.Hash()] = tx
		}
		if len(node.pendingTransactions) > txPoolLimit {
			break
		}
	}
	node.pendingTxMutex.Unlock()
	utils.Logger().Info().Int("length of newTxs", len(newTxs)).Int("totalPending", len(node.pendingTransactions)).Msg("Got more transactions")
}

// Add new staking transactions to the pending staking transaction list.
func (node *Node) addPendingStakingTransactions(newStakingTxs staking.StakingTransactions) {
	txPoolLimit := shard.Schedule.MaxTxPoolSizeLimit()
	node.pendingStakingTxMutex.Lock()
	for _, tx := range newStakingTxs {
		if _, ok := node.pendingStakingTransactions[tx.Hash()]; !ok {
			node.pendingStakingTransactions[tx.Hash()] = tx
		}
		if len(node.pendingStakingTransactions) > txPoolLimit {
			break
		}
	}
	node.pendingStakingTxMutex.Unlock()
	utils.Logger().Info().Int("length of newStakingTxs", len(newStakingTxs)).Int("totalPending", len(node.pendingTransactions)).Msg("Got more staking transactions")
}

// AddPendingStakingTransaction staking transactions
func (node *Node) AddPendingStakingTransaction(
	newStakingTx *staking.StakingTransaction) {
	node.addPendingStakingTransactions(staking.StakingTransactions{newStakingTx})
}

// AddPendingTransaction adds one new transaction to the pending transaction list.
// This is only called from SDK.
func (node *Node) AddPendingTransaction(newTx *types.Transaction) {
	if node.Consensus.IsLeader() && newTx.ShardID() == node.NodeConfig.ShardID {
		node.addPendingTransactions(types.Transactions{newTx})
	} else {
		utils.Logger().Info().Str("Hash", newTx.Hash().Hex()).Msg("Broadcasting Tx")
		node.tryBroadcast(newTx)
	}
	utils.Logger().Debug().Int("totalPending", len(node.pendingTransactions)).Msg("Got ONE more transaction")
}

// AddPendingReceipts adds one receipt message to pending list.
func (node *Node) AddPendingReceipts(receipts *types.CXReceiptsProof) {
	node.pendingCXMutex.Lock()
	defer node.pendingCXMutex.Unlock()

	if receipts.ContainsEmptyField() {
		utils.Logger().Info().Int("totalPendingReceipts", len(node.pendingCXReceipts)).Msg("CXReceiptsProof contains empty field")
		return
	}

	blockNum := receipts.Header.Number().Uint64()
	shardID := receipts.Header.ShardID()
	key := utils.GetPendingCXKey(shardID, blockNum)

	if _, ok := node.pendingCXReceipts[key]; ok {
		utils.Logger().Info().Int("totalPendingReceipts", len(node.pendingCXReceipts)).Msg("Already Got Same Receipt message")
		return
	}
	node.pendingCXReceipts[key] = receipts
	utils.Logger().Info().Int("totalPendingReceipts", len(node.pendingCXReceipts)).Msg("Got ONE more receipt message")
}

// Take out a subset of valid transactions from the pending transaction list
// Note the pending transaction list will then contain the rest of the txs
func (node *Node) getTransactionsForNewBlock(coinbase common.Address) (types.Transactions, staking.StakingTransactions) {
	txsThrottleConfig := shard.Schedule.TxsThrottleConfig()

	// the next block number to be added in consensus protocol, which is always one more than current chain header block
	newBlockNum := node.Blockchain().CurrentBlock().NumberU64() + 1
	// remove old (> txsThrottleConfigRecentTxDuration) blockNum keys from recentTxsStats and initiailize for the new block
	for blockNum := range node.recentTxsStats {
		recentTxsBlockNumGap := uint64(txsThrottleConfig.RecentTxDuration / node.BlockPeriod)
		if recentTxsBlockNumGap < newBlockNum-blockNum {
			delete(node.recentTxsStats, blockNum)
		}
	}
	node.recentTxsStats[newBlockNum] = make(types.BlockTxsCounts)
	// Must update to the correct current state before processing potential txns
	if err := node.Worker.UpdateCurrent(coinbase); err != nil {
		utils.Logger().Error().
			Err(err).
			Msg("Failed updating worker's state before txn selection")
		return types.Transactions{}, staking.StakingTransactions{}
	}

	node.pendingTxMutex.Lock()
	defer node.pendingTxMutex.Unlock()
	node.pendingStakingTxMutex.Lock()
	defer node.pendingStakingTxMutex.Unlock()
	pendingTransactions := types.Transactions{}
	pendingStakingTransactions := staking.StakingTransactions{}
	for _, tx := range node.pendingTransactions {
		pendingTransactions = append(pendingTransactions, tx)
	}
	for _, tx := range node.pendingStakingTransactions {
		pendingStakingTransactions = append(pendingStakingTransactions, tx)
	}

	selected, unselected, invalid := node.Worker.SelectTransactionsForNewBlock(newBlockNum, pendingTransactions, node.recentTxsStats, txsThrottleConfig, coinbase)

	selectedStaking, unselectedStaking, invalidStaking :=
		node.Worker.SelectStakingTransactionsForNewBlock(newBlockNum, pendingStakingTransactions, coinbase)

	node.pendingTransactions = make(map[common.Hash]*types.Transaction)
	for _, unselectedTx := range unselected {
		node.pendingTransactions[unselectedTx.Hash()] = unselectedTx
	}
	utils.Logger().Info().
		Int("remainPending", len(node.pendingTransactions)).
		Int("selected", len(selected)).
		Int("invalidDiscarded", len(invalid)).
		Msg("Selecting Transactions")

	node.pendingStakingTransactions = make(map[common.Hash]*staking.StakingTransaction)
	for _, unselectedStakingTx := range unselectedStaking {
		node.pendingStakingTransactions[unselectedStakingTx.Hash()] = unselectedStakingTx
	}
	utils.Logger().Info().
		Int("remainPending", len(node.pendingStakingTransactions)).
		Int("selected", len(unselectedStaking)).
		Int("invalidDiscarded", len(invalidStaking)).
		Msg("Selecting Staking Transactions")

	return selected, selectedStaking
}

func (node *Node) startRxPipeline(
	receiver p2p.GroupReceiver, queue *msgq.Queue, numWorkers int,
) {
	// consumers
	for i := 0; i < numWorkers; i++ {
		go queue.HandleMessages(node)
	}
	// provider
	go node.receiveGroupMessage(receiver, queue)
}

// StartServer starts a server and process the requests by a handler.
func (node *Node) StartServer() {

	// client messages are sent by clients, like txgen, wallet
	node.startRxPipeline(node.clientReceiver, node.clientRxQueue, ClientRxWorkers)

	// start the goroutine to receive group message
	node.startRxPipeline(node.shardGroupReceiver, node.shardRxQueue, ShardRxWorkers)

	// start the goroutine to receive global message, used for cross-shard TX
	// FIXME (leo): we use beacon client topic as the global topic for now
	node.startRxPipeline(node.globalGroupReceiver, node.globalRxQueue, GlobalRxWorkers)

	select {}
}

// Count the total number of transactions in the blockchain
// Currently used for stats reporting purpose
func (node *Node) countNumTransactionsInBlockchain() int {
	count := 0
	for block := node.Blockchain().CurrentBlock(); block != nil; block = node.Blockchain().GetBlockByHash(block.Header().ParentHash()) {
		count += len(block.Transactions())
	}
	return count
}

// GetSyncID returns the syncID of this node
func (node *Node) GetSyncID() [SyncIDLength]byte {
	return node.syncID
}

// New creates a new node.
func New(host p2p.Host, consensusObj *consensus.Consensus, chainDBFactory shardchain.DBFactory, isArchival bool) *Node {
	node := Node{}

	node.syncFreq = SyncFrequency
	node.beaconSyncFreq = SyncFrequency

	// Get the node config that's created in the harmony.go program.
	if consensusObj != nil {
		node.NodeConfig = nodeconfig.GetShardConfig(consensusObj.ShardID)
	} else {
		node.NodeConfig = nodeconfig.GetDefaultConfig()
	}

	copy(node.syncID[:], GenerateRandomString(SyncIDLength))
	if host != nil {
		node.host = host
		node.SelfPeer = host.GetSelfPeer()
	}

	chainConfig := *params.TestnetChainConfig
	switch node.NodeConfig.GetNetworkType() {
	case nodeconfig.Mainnet:
		chainConfig = *params.MainnetChainConfig
	case nodeconfig.Pangaea:
		chainConfig = *params.PangaeaChainConfig
	}
	node.chainConfig = chainConfig

	collection := shardchain.NewCollection(
		chainDBFactory, &genesisInitializer{&node}, chain.Engine, &chainConfig,
	)
	if isArchival {
		collection.DisableCache()
	}
	node.shardChains = collection

	if host != nil && consensusObj != nil {
		// Consensus and associated channel to communicate blocks
		node.Consensus = consensusObj

		// Load the chains.
		blockchain := node.Blockchain() // this also sets node.isFirstTime if the DB is fresh
		beaconChain := node.Beaconchain()

		node.BlockChannel = make(chan *types.Block)
		node.ConfirmedBlockChannel = make(chan *types.Block)
		node.BeaconBlockChannel = make(chan *types.Block)
		node.recentTxsStats = make(types.RecentTxsStats)
		node.TxPool = core.NewTxPool(core.DefaultTxPoolConfig, node.Blockchain().Config(), blockchain)
		node.CxPool = core.NewCxPool(core.CxPoolSize)
		node.Worker = worker.New(node.Blockchain().Config(), blockchain, chain.Engine)

		if node.Blockchain().ShardID() != shard.BeaconChainShardID {
			node.BeaconWorker = worker.New(node.Beaconchain().Config(), beaconChain, chain.Engine)
		}

		node.pendingCXReceipts = make(map[string]*types.CXReceiptsProof)
		node.pendingTransactions = make(map[common.Hash]*types.Transaction)
		node.pendingStakingTransactions = make(map[common.Hash]*staking.StakingTransaction)
		node.Consensus.VerifiedNewBlock = make(chan *types.Block)
		chain.Engine.SetRewarder(node.Consensus.Decider.(reward.Distributor))
		// the sequence number is the next block number to be added in consensus protocol, which is always one more than current chain header block
		node.Consensus.SetBlockNum(blockchain.CurrentBlock().NumberU64() + 1)

		// Add Faucet contract to all shards, so that on testnet, we can demo wallet in explorer
		// TODO (leo): we need to have support of cross-shard tx later so that the token can be transferred from beacon chain shard to other tx shards.
		if node.NodeConfig.GetNetworkType() != nodeconfig.Mainnet {
			if node.isFirstTime {
				// Setup one time smart contracts
				node.AddFaucetContractToPendingTransactions()
			} else {
				node.AddContractKeyAndAddress(scFaucet)
			}
			node.ContractCaller = contracts.NewContractCaller(node.Blockchain(), node.Blockchain().Config())
			// Create test keys.  Genesis will later need this.
			var err error
			node.TestBankKeys, err = CreateTestBankKeys(TestAccountNumber)
			if err != nil {
				utils.Logger().Error().Err(err).Msg("Error while creating test keys")
			}
		}
	}

	utils.Logger().Info().
		Interface("genesis block header", node.Blockchain().GetHeaderByNumber(0)).
		Msg("Genesis block hash")

	node.clientRxQueue = msgq.New(ClientRxQueueSize)
	node.shardRxQueue = msgq.New(ShardRxQueueSize)
	node.globalRxQueue = msgq.New(GlobalRxQueueSize)

	// Setup initial state of syncing.
	node.peerRegistrationRecord = make(map[string]*syncConfig)
	node.startConsensus = make(chan struct{})
	go node.bootstrapConsensus()
	return &node
}

// InitConsensusWithValidators initialize shard state from latest epoch and update committee pub
// keys for consensus and drand
func (node *Node) InitConsensusWithValidators() (err error) {
	if node.Consensus == nil {
<<<<<<< HEAD
		utils.Logger().Error().Msg("[CalculateInitShardState] consenus is nil; Cannot figure out shardID")
		return ctxerror.New("[CalculateInitShardState] consenus is nil; Cannot figure out shardID")
=======
		return ctxerror.New("[InitConsensusWithValidators] consenus is nil; Cannot figure out shardID")
>>>>>>> 381a7bd0
	}
	shardID := node.Consensus.ShardID
	blockNum := node.Blockchain().CurrentBlock().NumberU64()
	node.Consensus.SetMode(consensus.Listening)
	epoch := shard.Schedule.CalcEpochNumber(blockNum)
	utils.Logger().Info().
		Uint64("blockNum", blockNum).
		Uint32("shardID", shardID).
		Uint64("epoch", epoch.Uint64()).
		Msg("[InitConsensusWithValidators] Try To Get PublicKeys")
	_, pubKeys := committee.WithStakingEnabled.ComputePublicKeys(
		epoch, node.Consensus.ChainReader, int(shardID),
	)
	if len(pubKeys) == 0 {
		utils.Logger().Error().
			Uint32("shardID", shardID).
			Uint64("blockNum", blockNum).
			Msg("[CalculateInitShardState] PublicKeys is Empty, Cannot update public keys")
		return ctxerror.New(
			"[InitConsensusWithValidators] PublicKeys is Empty, Cannot update public keys",
			"shardID", shardID,
			"blockNum", blockNum)
	}

	for i := range pubKeys {
		if pubKeys[i].IsEqual(node.Consensus.PubKey) {
			utils.Logger().Info().
				Uint64("blockNum", blockNum).
				Int("numPubKeys", len(pubKeys)).
				Msg("[InitConsensusWithValidators] Successfully updated public keys")
			node.Consensus.UpdatePublicKeys(pubKeys)
			node.Consensus.SetMode(consensus.Normal)
			return nil
		}
	}
	// TODO: Disable drand. Currently drand isn't functioning but we want to compeletely turn it off for full protection.
	// node.DRand.UpdatePublicKeys(pubKeys)
	return nil
}

// AddPeers adds neighbors nodes
func (node *Node) AddPeers(peers []*p2p.Peer) int {
	count := 0
	for _, p := range peers {
		key := fmt.Sprintf("%s:%s:%s", p.IP, p.Port, p.PeerID)
		_, ok := node.Neighbors.LoadOrStore(key, *p)
		if !ok {
			// !ok means new peer is stored
			count++
			node.host.AddPeer(p)
			node.numPeers++
			continue
		}
	}

	return count
}

// AddBeaconPeer adds beacon chain neighbors nodes
// Return false means new neighbor peer was added
// Return true means redundant neighbor peer wasn't added
func (node *Node) AddBeaconPeer(p *p2p.Peer) bool {
	key := fmt.Sprintf("%s:%s:%s", p.IP, p.Port, p.PeerID)
	_, ok := node.BeaconNeighbors.LoadOrStore(key, *p)
	return ok
}

// isBeacon = true if the node is beacon node
// isClient = true if the node light client(wallet)
func (node *Node) initNodeConfiguration() (service.NodeConfig, chan p2p.Peer) {
	chanPeer := make(chan p2p.Peer)

	nodeConfig := service.NodeConfig{
		PushgatewayIP:   node.NodeConfig.GetPushgatewayIP(),
		PushgatewayPort: node.NodeConfig.GetPushgatewayPort(),
		IsClient:        node.NodeConfig.IsClient(),
		Beacon:          nodeconfig.NewGroupIDByShardID(0),
		ShardGroupID:    node.NodeConfig.GetShardGroupID(),
		Actions:         make(map[nodeconfig.GroupID]nodeconfig.ActionType),
	}

	if nodeConfig.IsClient {
		nodeConfig.Actions[nodeconfig.NewClientGroupIDByShardID(0)] = nodeconfig.ActionStart
	} else {
		nodeConfig.Actions[node.NodeConfig.GetShardGroupID()] = nodeconfig.ActionStart
	}

	var err error
	node.shardGroupReceiver, err = node.host.GroupReceiver(node.NodeConfig.GetShardGroupID())
	if err != nil {
		utils.Logger().Error().Err(err).Msg("Failed to create shard receiver")
	}

	node.globalGroupReceiver, err = node.host.GroupReceiver(nodeconfig.NewClientGroupIDByShardID(0))
	if err != nil {
		utils.Logger().Error().Err(err).Msg("Failed to create global receiver")
	}

	node.clientReceiver, err = node.host.GroupReceiver(node.NodeConfig.GetClientGroupID())
	if err != nil {
		utils.Logger().Error().Err(err).Msg("Failed to create client receiver")
	}
	return nodeConfig, chanPeer
}

// AccountManager ...
func (node *Node) AccountManager() *accounts.Manager {
	return node.accountManager
}

// ServiceManager ...
func (node *Node) ServiceManager() *service.Manager {
	return node.serviceManager
}

// SetSyncFreq sets the syncing frequency in the loop
func (node *Node) SetSyncFreq(syncFreq int) {
	node.syncFreq = syncFreq
}

// SetBeaconSyncFreq sets the syncing frequency in the loop
func (node *Node) SetBeaconSyncFreq(syncFreq int) {
	node.beaconSyncFreq = syncFreq
}<|MERGE_RESOLUTION|>--- conflicted
+++ resolved
@@ -557,12 +557,8 @@
 // keys for consensus and drand
 func (node *Node) InitConsensusWithValidators() (err error) {
 	if node.Consensus == nil {
-<<<<<<< HEAD
-		utils.Logger().Error().Msg("[CalculateInitShardState] consenus is nil; Cannot figure out shardID")
-		return ctxerror.New("[CalculateInitShardState] consenus is nil; Cannot figure out shardID")
-=======
+		utils.Logger().Error().Msg("[InitConsensusWithValidators] consenus is nil; Cannot figure out shardID")
 		return ctxerror.New("[InitConsensusWithValidators] consenus is nil; Cannot figure out shardID")
->>>>>>> 381a7bd0
 	}
 	shardID := node.Consensus.ShardID
 	blockNum := node.Blockchain().CurrentBlock().NumberU64()
