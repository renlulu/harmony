--- conflicted
+++ resolved
@@ -18,12 +18,9 @@
 	consensus           *consensus.Consensus
 	BlockChannel        chan blockchain.Block
 	pendingTransactions []blockchain.Transaction
-<<<<<<< HEAD
-	log                 log.Logger
-=======
 	blockchain          *blockchain.Blockchain
 	utxoPool            *blockchain.UTXOPool
->>>>>>> 5769b1f5
+	log                 log.Logger
 }
 
 // Start a server and process the request by a handler.
@@ -187,18 +184,13 @@
 	node := Node{}
 	node.consensus = consensus
 	node.BlockChannel = make(chan blockchain.Block)
-<<<<<<< HEAD
-	node.log = node.consensus.Log
-
-	node.log.Debug("New node", "node", node)
-
-=======
 
 	coinbaseTx := blockchain.NewCoinbaseTX("harmony", "1")
 	node.blockchain = &blockchain.Blockchain{}
 	node.blockchain.Blocks = make([]*blockchain.Block, 0)
 	node.blockchain.Blocks = append(node.blockchain.Blocks, blockchain.NewGenesisBlock(coinbaseTx))
 	node.utxoPool = blockchain.CreateUTXOPoolFromGenesisBlockChain(node.blockchain)
->>>>>>> 5769b1f5
+	node.log = node.consensus.Log
+	node.log.Debug("New node", "node", node)
 	return node
 }