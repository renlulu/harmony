package node

import (
	"crypto/ecdsa"
	"fmt"
	"math/big"
	"os"
	"sync"
	"time"

	"github.com/harmony-one/bls/ffi/go/bls"

	"github.com/ethereum/go-ethereum/common"
	"github.com/ethereum/go-ethereum/ethdb"
	"github.com/ethereum/go-ethereum/params"
	"github.com/harmony-one/harmony/api/client"
	clientService "github.com/harmony-one/harmony/api/client/service"
	msg_pb "github.com/harmony-one/harmony/api/proto/message"
	"github.com/harmony-one/harmony/api/service"
	"github.com/harmony-one/harmony/api/service/syncing"
	"github.com/harmony-one/harmony/api/service/syncing/downloader"
	"github.com/harmony-one/harmony/consensus"
	"github.com/harmony-one/harmony/contracts"
	"github.com/harmony-one/harmony/contracts/structs"
	"github.com/harmony-one/harmony/core"
	"github.com/harmony-one/harmony/core/types"
	"github.com/harmony-one/harmony/core/vm"
	"github.com/harmony-one/harmony/crypto/pki"
	"github.com/harmony-one/harmony/drand"
	nodeconfig "github.com/harmony-one/harmony/internal/configs/node"
	"github.com/harmony-one/harmony/internal/utils"
	"github.com/harmony-one/harmony/node/worker"
	"github.com/harmony-one/harmony/p2p"
)

// State is a state of a node.
type State byte

// All constants except the NodeLeader below are for validators only.
const (
	NodeInit              State = iota // Node just started, before contacting BeaconChain
	NodeWaitToJoin                     // Node contacted BeaconChain, wait to join Shard
	NodeNotInSync                      // Node out of sync, might be just joined Shard or offline for a period of time
	NodeOffline                        // Node is offline
	NodeReadyForConsensus              // Node is ready for doing consensus
	NodeDoingConsensus                 // Node is already doing consensus
	NodeLeader                         // Node is the leader of some shard.
)

func (state State) String() string {
	switch state {
	case NodeInit:
		return "NodeInit"
	case NodeWaitToJoin:
		return "NodeWaitToJoin"
	case NodeNotInSync:
		return "NodeNotInSync"
	case NodeOffline:
		return "NodeOffline"
	case NodeReadyForConsensus:
		return "NodeReadyForConsensus"
	case NodeDoingConsensus:
		return "NodeDoingConsensus"
	case NodeLeader:
		return "NodeLeader"
	}
	return "Unknown"
}

const (
	// ClientServicePortDiff is the positive port diff for client service
	ClientServicePortDiff       = 5555
	maxBroadcastNodes           = 10                  // broadcast at most maxBroadcastNodes peers that need in sync
	broadcastTimeout      int64 = 3 * 60 * 1000000000 // 3 mins
	//SyncIDLength is the length of bytes for syncID
	SyncIDLength = 20
)

// use to push new block to outofsync node
type syncConfig struct {
	timestamp int64
	client    *downloader.Client
}

// Node represents a protocol-participating node in the network
type Node struct {
	Consensus              *consensus.Consensus // Consensus object containing all Consensus related data (e.g. committee members, signatures, commits)
	BlockChannel           chan *types.Block    // The channel to send newly proposed blocks
	ConfirmedBlockChannel  chan *types.Block    // The channel to send confirmed blocks
	BeaconBlockChannel     chan *types.Block    // The channel to send beacon blocks for non-beaconchain nodes
	pendingTransactions    types.Transactions   // All the transactions received but not yet processed for Consensus
	transactionInConsensus []*types.Transaction // The transactions selected into the new block and under Consensus process
	pendingTxMutex         sync.Mutex
	DRand                  *drand.DRand // The instance for distributed randomness protocol

	blockchain  *core.BlockChain   // The blockchain for the shard where this node belongs
	beaconChain *core.BlockChain   // The blockchain for beacon chain.
	db          *ethdb.LDBDatabase // LevelDB to store blockchain.

	ClientPeer *p2p.Peer      // The peer for the harmony tx generator client, used for leaders to return proof-of-accept
	Client     *client.Client // The presence of a client object means this node will also act as a client
	SelfPeer   p2p.Peer       // TODO(minhdoan): it could be duplicated with Self below whose is Alok work.
	BCPeers    []p2p.Peer     // list of Beacon Chain Peers.  This is needed by all nodes.

	// TODO: Neighbors should store only neighbor nodes in the same shard
	Neighbors  sync.Map   // All the neighbor nodes, key is the sha256 of Peer IP/Port, value is the p2p.Peer
	State      State      // State of the Node
	stateMutex sync.Mutex // mutex for change node state

	// BeaconNeighbors store only neighbor nodes in the beacon chain shard
	BeaconNeighbors sync.Map // All the neighbor nodes, key is the sha256 of Peer IP/Port, value is the p2p.Peer

	TxPool       *core.TxPool
	Worker       *worker.Worker
	BeaconWorker *worker.Worker // worker for beacon chain

	// Client server (for wallet requests)
	clientServer *clientService.Server

	// Syncing component.
	syncID                 [SyncIDLength]byte // a unique ID for the node during the state syncing process with peers
	downloaderServer       *downloader.Server
	stateSync              *syncing.StateSync
	beaconSync             *syncing.StateSync
	peerRegistrationRecord map[string]*syncConfig // record registration time (unixtime) of peers begin in syncing

	// The p2p host used to send/receive p2p messages
	host p2p.Host

	// Service manager.
	serviceManager *service.Manager

	//Staked Accounts and Contract
	CurrentStakes          map[common.Address]*structs.StakeInfo //This will save the latest information about staked nodes.
	StakingContractAddress common.Address
	WithdrawStakeFunc      []byte

	// Demo account.
	DemoContractAddress      common.Address
	LotteryManagerPrivateKey *ecdsa.PrivateKey

	// Puzzle account.
	PuzzleContractAddress   common.Address
	PuzzleManagerPrivateKey *ecdsa.PrivateKey

	//Node Account
	AccountKey *ecdsa.PrivateKey

	// For test only
	TestBankKeys                 []*ecdsa.PrivateKey
	ContractDeployerKey          *ecdsa.PrivateKey
	ContractDeployerCurrentNonce uint64 // The nonce of the deployer contract at current block
	ContractAddresses            []common.Address
<<<<<<< HEAD
=======

	// For puzzle contracts
	AddressNonce map[common.Address]*uint64
>>>>>>> a38f4104

	// Shard group Message Receiver
	shardGroupReceiver p2p.GroupReceiver

	// Global group Message Receiver, communicate with beacon chain, or cross-shard TX
	globalGroupReceiver p2p.GroupReceiver

	// Client Message Receiver to handle light client messages
	// Beacon leader needs to use this receiver to talk to new node
	clientReceiver p2p.GroupReceiver

	// Duplicated Ping Message Received
	duplicatedPing sync.Map

	// Channel to notify consensus service to really start consensus
	startConsensus chan struct{}

	// node configuration, including group ID, shard ID, etc
	NodeConfig *nodeconfig.ConfigType

	// map of service type to its message channel.
	serviceMessageChan map[service.Type]chan *msg_pb.Message

	// Used to call smart contract locally
	ContractCaller *contracts.ContractCaller
}

// Blockchain returns the blockchain from node
func (node *Node) Blockchain() *core.BlockChain {
	return node.blockchain
}

// Add new transactions to the pending transaction list
func (node *Node) addPendingTransactions(newTxs types.Transactions) {
	node.pendingTxMutex.Lock()
	node.pendingTransactions = append(node.pendingTransactions, newTxs...)
	node.pendingTxMutex.Unlock()
	utils.GetLogInstance().Debug("Got more transactions", "num", len(newTxs), "totalPending", len(node.pendingTransactions))
}

// Take out a subset of valid transactions from the pending transaction list
// Note the pending transaction list will then contain the rest of the txs
func (node *Node) getTransactionsForNewBlock(maxNumTxs int) types.Transactions {
	node.pendingTxMutex.Lock()
	selected, unselected, invalid := node.Worker.SelectTransactionsForNewBlock(node.pendingTransactions, maxNumTxs)

	node.pendingTransactions = unselected
	utils.GetLogInstance().Debug("Selecting Transactions", "remainPending", len(node.pendingTransactions), "selected", len(selected), "invalidDiscarded", len(invalid))
	node.pendingTxMutex.Unlock()
	return selected
}

// StartServer starts a server and process the requests by a handler.
func (node *Node) StartServer() {
	select {}
}

// Count the total number of transactions in the blockchain
// Currently used for stats reporting purpose
func (node *Node) countNumTransactionsInBlockchain() int {
	count := 0
	for block := node.blockchain.CurrentBlock(); block != nil; block = node.blockchain.GetBlockByHash(block.Header().ParentHash) {
		count += len(block.Transactions())
	}
	return count
}

// GetSyncID returns the syncID of this node
func (node *Node) GetSyncID() [SyncIDLength]byte {
	return node.syncID
}

// New creates a new node.
func New(host p2p.Host, consensusObj *consensus.Consensus, db ethdb.Database, isArchival bool) *Node {
	var chain *core.BlockChain
	var err error
	var isFirstTime bool // if cannot get blockchain from database, then isFirstTime = true

	node := Node{}
	copy(node.syncID[:], GenerateRandomString(SyncIDLength))
	if host != nil {
		node.host = host
		node.SelfPeer = host.GetSelfPeer()
	}

	if host != nil && consensusObj != nil {
		// Consensus and associated channel to communicate blocks
		node.Consensus = consensusObj

		// Init db
		database := db
		if database == nil {
			database = ethdb.NewMemDatabase()
			chain, err = node.GenesisBlockSetup(database, consensusObj.ShardID, false)
			isFirstTime = true
		} else {
			chain, err = node.InitBlockChainFromDB(db, node.Consensus, isArchival)
			isFirstTime = false
			if err != nil || chain == nil || chain.CurrentBlock().NumberU64() <= 0 {
				chain, err = node.GenesisBlockSetup(database, consensusObj.ShardID, isArchival)
				isFirstTime = true
			}
		}
		if err != nil {
			utils.GetLogInstance().Error("Error when setup blockchain", "err", err)
			os.Exit(1)
		}

		node.blockchain = chain

		node.BlockChannel = make(chan *types.Block)
		node.ConfirmedBlockChannel = make(chan *types.Block)
		node.BeaconBlockChannel = make(chan *types.Block)
		node.TxPool = core.NewTxPool(core.DefaultTxPoolConfig, params.TestChainConfig, chain)
		node.Worker = worker.New(params.TestChainConfig, chain, node.Consensus, pki.GetAddressFromPublicKey(node.SelfPeer.ConsensusPubKey), node.Consensus.ShardID)

		node.Consensus.VerifiedNewBlock = make(chan *types.Block)

		// Add Faucet contract to all shards, so that on testnet, we can demo wallet in explorer
		// TODO (leo): we need to have support of cross-shard tx later so that the token can be transferred from beacon chain shard to other tx shards.
		if isFirstTime {
			// Setup one time smart contracts
			node.AddFaucetContractToPendingTransactions()
		} else {
			node.AddContractKeyAndAddress(scFaucet)
		}

		if node.Consensus.ShardID == 0 {
			// Contracts only exist in beacon chain
			if isFirstTime {
				// Setup one time smart contracts
				node.CurrentStakes = make(map[common.Address]*structs.StakeInfo)
				node.AddStakingContractToPendingTransactions() //This will save the latest information about staked nodes in current staked
			} else {
				node.AddContractKeyAndAddress(scStaking)
			}
		}
		if isFirstTime {
			// TODO(minhdoan): Think of a better approach to deploy smart contract.
			// This is temporary for demo purpose.
			node.AddLotteryContract()
			node.AddPuzzleContract()
		} else {
			node.AddContractKeyAndAddress(scLottery)
			node.AddContractKeyAndAddress(scPuzzle)
		}
	}

	node.ContractCaller = contracts.NewContractCaller(&db, node.blockchain, params.TestChainConfig)

	if consensusObj != nil && consensusObj.IsLeader {
		node.State = NodeLeader
	} else {
		node.State = NodeInit

	}

	// start the goroutine to receive client message
	// client messages are sent by clients, like txgen, wallet
	go node.ReceiveClientGroupMessage()

	// start the goroutine to receive group message
	go node.ReceiveGroupMessage()

	// start the goroutine to receive global message, used for cross-shard TX
	// FIXME (leo): we use beacon client topic as the global topic for now
	go node.ReceiveGlobalMessage()

	// Setup initial state of syncing.
	node.peerRegistrationRecord = make(map[string]*syncConfig)

	node.AddressNonce = make(map[common.Address]*uint64)

	node.startConsensus = make(chan struct{})

	// Get the node config that's created in the harmony.go program.
	if consensusObj != nil {
		node.NodeConfig = nodeconfig.GetShardConfig(consensusObj.ShardID)
	} else {
		node.NodeConfig = nodeconfig.GetDefaultConfig()
	}

	return &node
}

// InitShardState initialize genesis shard state and update committee pub keys for consensus and drand
func (node *Node) InitShardState(isGenesis bool) {
	shardState := types.ShardState{}
	if isGenesis {
		// Store the genesis shard state into db.
		if node.Consensus != nil {
			if node.Consensus.ShardID == 0 {
				shardState = node.blockchain.StoreNewShardState(node.blockchain.CurrentBlock(), nil)
			} else {
				shardState = node.beaconChain.StoreNewShardState(node.beaconChain.CurrentBlock(), nil)
			}
		}
	} else {
		epochShardState, err := node.retrieveEpochShardState()
		if err != nil {
			utils.GetLogInstance().Error("[Shard State] Failed to decode epoch shard state", "error", err)
		}
		utils.GetLogInstance().Info("Successfully loaded epoch shard state")
		shardState = epochShardState.ShardState
	}

	// Update validator public keys
	for _, shard := range shardState {
		if shard.ShardID == node.Consensus.ShardID {
			pubKeys := []*bls.PublicKey{}
			for _, node := range shard.NodeList {
				blsPubKey := &bls.PublicKey{}
				blsPubKey.Deserialize(node.BlsPublicKey[:])
				pubKeys = append(pubKeys, blsPubKey)
			}
			node.Consensus.UpdatePublicKeys(pubKeys)
			node.DRand.UpdatePublicKeys(pubKeys)
			break
		}
	}
}

// AddPeers adds neighbors nodes
func (node *Node) AddPeers(peers []*p2p.Peer) int {
	count := 0
	for _, p := range peers {
		key := fmt.Sprintf("%s:%s:%s", p.IP, p.Port, p.PeerID)
		_, ok := node.Neighbors.LoadOrStore(key, *p)
		if !ok {
			// !ok means new peer is stored
			count++
			node.host.AddPeer(p)
			continue
		}
	}

	// Only leader needs to add the peer info into consensus
	// Validators will receive the updated peer info from Leader via pong message
	// TODO: remove this after fully migrating to beacon chain-based committee membership
	//if count > 0 && node.NodeConfig.IsLeader() {
	//	node.Consensus.AddPeers(peers)
	//	// TODO: make peers into a context object shared by consensus and drand
	//	node.DRand.AddPeers(peers)
	//}
	return count
}

// AddBeaconPeer adds beacon chain neighbors nodes
// Return false means new neighbor peer was added
// Return true means redundant neighbor peer wasn't added
func (node *Node) AddBeaconPeer(p *p2p.Peer) bool {
	key := fmt.Sprintf("%s:%s:%s", p.IP, p.Port, p.PeerID)
	_, ok := node.BeaconNeighbors.LoadOrStore(key, *p)
	return ok
}

// isBeacon = true if the node is beacon node
// isClient = true if the node light client(txgen,wallet)
func (node *Node) initNodeConfiguration() (service.NodeConfig, chan p2p.Peer) {
	chanPeer := make(chan p2p.Peer)

	nodeConfig := service.NodeConfig{
		IsBeacon:     node.NodeConfig.IsBeacon(),
		IsClient:     node.NodeConfig.IsClient(),
		Beacon:       p2p.GroupIDBeacon,
		ShardGroupID: node.NodeConfig.GetShardGroupID(),
		Actions:      make(map[p2p.GroupID]p2p.ActionType),
	}

	if nodeConfig.IsClient {
		nodeConfig.Actions[p2p.GroupIDBeaconClient] = p2p.ActionStart
	} else {
		nodeConfig.Actions[node.NodeConfig.GetShardGroupID()] = p2p.ActionStart
	}

	var err error
	node.shardGroupReceiver, err = node.host.GroupReceiver(node.NodeConfig.GetShardGroupID())
	if err != nil {
		utils.GetLogInstance().Error("Failed to create shard receiver", "msg", err)
	}

	node.globalGroupReceiver, err = node.host.GroupReceiver(p2p.GroupIDBeaconClient)
	if err != nil {
		utils.GetLogInstance().Error("Failed to create global receiver", "msg", err)
	}

	node.clientReceiver, err = node.host.GroupReceiver(node.NodeConfig.GetClientGroupID())
	if err != nil {
		utils.GetLogInstance().Error("Failed to create client receiver", "msg", err)
	}

	return nodeConfig, chanPeer
}

// AddBeaconChainDatabase adds database support for beaconchain blocks on normal sharding nodes (not BeaconChain node)
func (node *Node) AddBeaconChainDatabase(db ethdb.Database) {
	database := db
	if database == nil {
		database = ethdb.NewMemDatabase()
	}
	// TODO (chao) currently we use the same genesis block as normal shard
	chain, err := node.GenesisBlockSetup(database, 0, true)
	if err != nil {
		utils.GetLogInstance().Error("Error when doing genesis setup")
		os.Exit(1)
	}
	node.beaconChain = chain
	node.BeaconWorker = worker.New(params.TestChainConfig, chain, &consensus.Consensus{}, pki.GetAddressFromPublicKey(node.SelfPeer.ConsensusPubKey), node.Consensus.ShardID)
}

// InitBlockChainFromDB retrieves the latest blockchain and state available from the local database
func (node *Node) InitBlockChainFromDB(db ethdb.Database, consensus *consensus.Consensus, isArchival bool) (*core.BlockChain, error) {
	chainConfig := params.TestChainConfig
	if consensus != nil {
		chainConfig.ChainID = big.NewInt(int64(consensus.ShardID)) // Use ChainID as piggybacked ShardID
	}
	cacheConfig := core.CacheConfig{}
	if isArchival {
		cacheConfig = core.CacheConfig{Disabled: true, TrieNodeLimit: 256 * 1024 * 1024, TrieTimeLimit: 30 * time.Second}
	}
	chain, err := core.NewBlockChain(db, &cacheConfig, chainConfig, consensus, vm.Config{}, nil)
	return chain, err
}<|MERGE_RESOLUTION|>--- conflicted
+++ resolved
@@ -151,12 +151,9 @@
 	ContractDeployerKey          *ecdsa.PrivateKey
 	ContractDeployerCurrentNonce uint64 // The nonce of the deployer contract at current block
 	ContractAddresses            []common.Address
-<<<<<<< HEAD
-=======
 
 	// For puzzle contracts
 	AddressNonce map[common.Address]*uint64
->>>>>>> a38f4104
 
 	// Shard group Message Receiver
 	shardGroupReceiver p2p.GroupReceiver
